--- conflicted
+++ resolved
@@ -15,11 +15,7 @@
 * The blanket implementations for `FromPyObject` for `&T` and `&mut T` are no longer specializable. Implement `PyTryFrom` for your type to control the behavior of `FromPyObject::extract()` for your types. [#713](https://github.com/PyO3/pyo3/pull/713)
 * The implementation for `IntoPy<U> for T` where `U: FromPy<T>` is no longer specializable. Control the behavior of this via the implementation of `FromPy`. [#713](https://github.com/PyO3/pyo3/pull/713)
 * Use `parking_lot::Mutex` instead of `spin::Mutex`. [#734](https://github.com/PyO3/pyo3/pull/734)
-<<<<<<< HEAD
-* Bumped minimum Rust version to `1.42.0-nightly 2020-01-21`. [#760](https://github.com/PyO3/pyo3/pull/760)
-=======
 * Bumped minimum Rust version to `1.42.0-nightly 2020-01-21`. [#761](https://github.com/PyO3/pyo3/pull/761)
->>>>>>> 1d33ac4e
 
 ### Added
 
