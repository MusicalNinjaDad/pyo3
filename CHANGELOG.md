--- conflicted
+++ resolved
@@ -6,7 +6,6 @@
 and this project adheres to [Semantic Versioning](http://semver.org/spec/v2.0.0.html).
 
 ## [Unreleased]
-<<<<<<< HEAD
 ### Added
 ### Changed
 ### Removed
@@ -14,10 +13,6 @@
 - Fix building for a 32-bit Python on 64-bit Windows with a 64-bit Rust toolchain. [#1179](https://github.com/PyO3/pyo3/pull/1179)
 
 ## [0.12.0] - 2020-10-12
-=======
-
-## [0.12.0] - 2020-09-12
->>>>>>> 00a87008
 ### Added
 - Add FFI definitions `Py_FinalizeEx`, `PyOS_getsig`, and `PyOS_setsig`. [#1021](https://github.com/PyO3/pyo3/pull/1021)
 - Add `PyString::to_str` for accessing `PyString` as `&str`. [#1023](https://github.com/PyO3/pyo3/pull/1023)
